# Byte-compiled / optimized / DLL files
__pycache__/
*.py[cod]
*$py.class

# C extensions
*.so

# Distribution / packaging
.Python
build/
develop-eggs/
dist/
downloads/
eggs/
.eggs/
lib/
lib64/
parts/
sdist/
var/
wheels/
share/python-wheels/
*.egg-info/
.installed.cfg
*.egg
MANIFEST

# PyInstaller
#  Usually these files are written by a python script from a template
#  before PyInstaller builds the exe, so as to inject date/other infos into it.
*.manifest
*.spec

# Installer logs
pip-log.txt
pip-delete-this-directory.txt

# Unit test / coverage reports
htmlcov/
.tox/
.nox/
.coverage
.coverage.*
.cache
nosetests.xml
coverage.xml
*.cover
*.py,cover
.hypothesis/
.pytest_cache/
cover/

# Translations
*.mo
*.pot

# Django stuff:
*.log
local_settings.py
db.sqlite3
db.sqlite3-journal

# Flask stuff:
instance/
.webassets-cache

# Scrapy stuff:
.scrapy

# Sphinx documentation
docs/_build/

# PyBuilder
.pybuilder/
target/

# Jupyter Notebook
.ipynb_checkpoints

# IPython
profile_default/
ipython_config.py

# pyenv
#   For a library or package, you might want to ignore these files since the code is
#   intended to run in multiple environments; otherwise, check them in:
# .python-version

# pipenv
#   According to pypa/pipenv#598, it is recommended to include Pipfile.lock in version control.
#   However, in case of collaboration, if having platform-specific dependencies or dependencies
#   having no cross-platform support, pipenv may install dependencies that don't work, or not
#   install all needed dependencies.
#Pipfile.lock

# poetry
#   Similar to Pipfile.lock, it is generally recommended to include poetry.lock in version control.
#   This is especially recommended for binary packages to ensure reproducibility, and is more
#   commonly ignored for libraries.
#   https://python-poetry.org/docs/basic-usage/#commit-your-poetrylock-file-to-version-control
#poetry.lock

# pdm
#   Similar to Pipfile.lock, it is generally recommended to include pdm.lock in version control.
#pdm.lock
#   pdm stores project-wide configurations in .pdm.toml, but it is recommended to not include it
#   in version control.
#   https://pdm.fming.dev/#use-with-ide
.pdm.toml

# PEP 582; used by e.g. github.com/David-OConnor/pyflow and github.com/pdm-project/pdm
__pypackages__/

# Celery stuff
celerybeat-schedule
celerybeat.pid

# SageMath parsed files
*.sage.py

# Environments
.env
.venv
env/
venv/
ENV/
env.bak/
venv.bak/
tests/testvenv/

# Spyder project settings
.spyderproject
.spyproject

# Rope project settings
.ropeproject

# mkdocs documentation
/site

# mypy
.mypy_cache/
.dmypy.json
dmypy.json

# Pyre type checker
.pyre/

# pytype static type analyzer
.pytype/

# Cython debug symbols
cython_debug/

# PyCharm
#  JetBrains specific template is maintained in a separate JetBrains.gitignore that can
#  be found at https://github.com/github/gitignore/blob/main/Global/JetBrains.gitignore
#  and can be added to the global gitignore or merged into this file.  For a more nuclear
#  option (not recommended) you can uncomment the following to ignore the entire idea folder.
#.idea/

<<<<<<< HEAD

data/*
!data/placeholder.txt
=======
tests/vision/inference_output/

log/*
data/*
>>>>>>> e15666bb
<|MERGE_RESOLUTION|>--- conflicted
+++ resolved
@@ -160,13 +160,7 @@
 #  option (not recommended) you can uncomment the following to ignore the entire idea folder.
 #.idea/
 
-<<<<<<< HEAD
 
 data/*
 !data/placeholder.txt
-=======
-tests/vision/inference_output/
-
-log/*
-data/*
->>>>>>> e15666bb
+log/*