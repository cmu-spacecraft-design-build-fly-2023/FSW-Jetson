"""
Payload Command Queue

Description: Contains the CommandQueue class that manages the queue of tasks to be executed by the Payload. 

Author: Ibrahima S. Sow
Date: [Creation or Last Update Date]
"""

import queue
import threading
import time
from flight import Logger

# TODO use logger on DEBUG instead of print statements
class Task:
    def __init__(self, payload, task_id, function, data=None, priority=100):
        self.task_id = task_id
        self.function = function
        self.data = data
        self.priority = priority  # Lower numbers indicate higher priority
        self.created_at = time.time()
        self.attempts = 0
        self.payload = payload

    def execute(self):
        """Execute the task's function with the provided data, with retry logic."""
        self.attempts += 1
        try:
<<<<<<< HEAD
            result = self.function(self.payload) # for now ignore the data argument :: , self.data
            Logger.log("INFO", f"Task {self.task_id} completed successfully on attempt {self.attempts}.")
=======
            result = self.function(self.payload)  # for now ignore the data argument :: , self.data
            print(f"Task {self.task_id} completed successfully on attempt {self.attempts}.")
>>>>>>> 2f0b61aa
            return result
        except Exception as e:
            Logger.log("ERROR", f"Task {self.task_id} failed on attempt {self.attempts} with error: {e}")
            if self.attempts < 3:
                Logger.log("INFO", f"Retrying task {self.task_id}...")
                return self.execute()  # Simple retry logic
            else:
                Logger.log("INFO", f"Task {self.task_id} exceeded retry limit and will not be attempted again.")
                # TODO Error message must be logged here and sent to a monitoring system / Argus
                return None


class CommandQueue:
    def __init__(self):
        self._queue = queue.PriorityQueue()
        self.paused = False
        self.lock = threading.Lock()

    @property
    def queue(self):
        return self._queue

    def add_task(self, task):
        """Add a task to the queue with priority."""
        with self.lock:
            if not self.paused:
                self.queue.put((task.priority, time.time(), task))
            else:
                Logger.log("INFO", "Queue is paused. Task not added.")

    def get_next_task(self):
        """Remove and return a task from the queue based on priority."""
        with self.lock:
            if self.paused:
                # print("Queue is paused.")
                return None
            elif self.queue.empty():
                # print("Queue is empty.")
                return None
            else:
                _, _, task = self.queue.get()
                return task

    def pause(self):
        """Pause the queue operations."""
        self.paused = True

    def resume(self):
        """Resume the queue operations."""
        self.paused = False

    def is_empty(self):
        return self.queue.empty()

    def size(self):
        return self.queue.qsize()

    def clear(self):
        with self.lock:
            self.queue.queue.clear()

    def print_all_tasks(self):
        """Print all tasks in the queue in order."""
        with self.lock:
            tasks = list(self.queue.queue)
            tasks.sort()  # Sort primarily by priority, secondarily by timestamp
            for priority, timestamp, task in tasks:
                payload_present = "Yes" if task.payload else "No"
                Logger.log("INFO", f"Task ID: {task.task_id}, Priority: {priority},  Timestamp: {timestamp}, Payload Present: {payload_present}")


class TX_Queue:
    def __init__(self):
        self._queue = queue.Queue()
        self.lock = threading.Lock()

    @property
    def queue(self):
        return self._queue

    def add_msg(self, msg):
        with self.lock:
            self.queue.put(msg)

    def get_next(self):
        with self.lock:
            if self.queue.empty():
                return None
            else:
                return self.queue.get()

    def is_empty(self):
        return self.queue.empty()

    def size(self):
        return self.queue.qsize()

    def clear(self):
        with self.lock:
            self.queue.queue.clear()<|MERGE_RESOLUTION|>--- conflicted
+++ resolved
@@ -11,6 +11,7 @@
 import threading
 import time
 from flight import Logger
+
 
 # TODO use logger on DEBUG instead of print statements
 class Task:
@@ -27,13 +28,8 @@
         """Execute the task's function with the provided data, with retry logic."""
         self.attempts += 1
         try:
-<<<<<<< HEAD
             result = self.function(self.payload) # for now ignore the data argument :: , self.data
             Logger.log("INFO", f"Task {self.task_id} completed successfully on attempt {self.attempts}.")
-=======
-            result = self.function(self.payload)  # for now ignore the data argument :: , self.data
-            print(f"Task {self.task_id} completed successfully on attempt {self.attempts}.")
->>>>>>> 2f0b61aa
             return result
         except Exception as e:
             Logger.log("ERROR", f"Task {self.task_id} failed on attempt {self.attempts} with error: {e}")
