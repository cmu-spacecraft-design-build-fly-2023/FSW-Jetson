import cv2
import os
import yaml
import time
from datetime import datetime
import logging
from typing import List
import numpy as np


logging.basicConfig(
    filename="camera_errors.log",
    level=logging.ERROR,
    format="%(asctime)s - Camera %(name)s - %(levelname)s - %(message)s",
)


class CameraErrorCodes:
    CAMERA_INITIALIZATION_FAILED = 1001
    CAPTURE_FAILED = 1002
    NO_IMAGES_FOUND = 1003
    READ_FRAME_ERROR = 1004
    CAMERA_NOT_OPERATIONAL = 1005
    CONFIGURATION_ERROR = 1006
    SUN_BLIND = 1007



error_messages = {
    CameraErrorCodes.CAMERA_INITIALIZATION_FAILED: "Camera initialization failed.",
    CameraErrorCodes.CAPTURE_FAILED: "Failed to capture image.",
    CameraErrorCodes.NO_IMAGES_FOUND: "No images found.",
    CameraErrorCodes.READ_FRAME_ERROR: "Error reading frame.",
    CameraErrorCodes.SUN_BLIND: "Image blinded by the sun",
    CameraErrorCodes.CAMERA_NOT_OPERATIONAL: "Camera is not operational.",
    CameraErrorCodes.CONFIGURATION_ERROR: "Configuration error.",
}


class Frame:
    def __init__(self, frame, camera_id, timestamp):
        self.camera_id = camera_id
        self.frame = frame
        self.timestamp = timestamp

    def save(self):
        pass


class Camera:
    def __init__(self, camera_id, config_path):
        try:
<<<<<<< HEAD
            config = self.load_config(config_path)
=======
            config = self.load_config("../../../configuration/camera_configuration.yml")
>>>>>>> 45da4915
        except Exception as e:
            logging.error(
                f"{error_messages[CameraErrorCodes.CONFIGURATION_ERROR]}: {e}"
            )
            raise ValueError(error_messages[CameraErrorCodes.CONFIGURATION_ERROR])

        self.camera_id = camera_id
        self.image_folder = f"captured_images/camera_{camera_id}"
        os.makedirs(self.image_folder, exist_ok=True)
<<<<<<< HEAD
        self.max_startup_time = config["max_startup_time"]
        self.camera_settings = config["cameras"].get(camera_id, {})
        self.resolution = (
            self.camera_settings["resolution"]["width"],
            self.camera_settings["resolution"]["height"],
        )
        self.zoom = self.camera_settings.get("zoom")
        self.focus = self.camera_settings.get("focus")
        self.exposure = self.camera_settings.get("exposure")
        self.camera_status = self.initialize_camera()
        self._current_frame = None

    def load_config(self, config_path):
=======
        self.max_startup_time = config["camera"]["max_startup_time"]
        self.camera_status = self.initialize_camera()
        self.camera_settings = config["camera"]["cameras"].get(str(camera_id), {})
        self.resolution = (
            self.camera_settings["resolution"]["width"],
            self.camera_settings["resolution"]["height"],
        )
        self.image_folder = f"captured_images/camera_{camera_id}"
        self.zoom = self.camera_settings.get("zoom")
        self.focus = self.camera_settings.get("focus")
        self.exposure = self.camera_settings.get("exposure")

    def load_config(config_path):
>>>>>>> 45da4915
        with open(config_path, "r") as file:
            return yaml.safe_load(file)

    def log_error(self, error_code):
        message = error_messages.get(error_code, "Unknown error.")
        logging.error(f"Camera {self.camera_id}: {message}")

    def initialize_camera(self):
        start_time = time.time()
        cap = cv2.VideoCapture(self.camera_id)
        if cap.isOpened():
            elapsed_time = (
                time.time() - start_time
            ) * 1000  # Calculate elapsed time in milliseconds
            if elapsed_time <= self.max_startup_time:
                cap.set(cv2.CAP_PROP_FRAME_WIDTH, self.resolution[0])
                cap.set(cv2.CAP_PROP_FRAME_HEIGHT, self.resolution[1])
                return 1
            else:
                print(
                    f"Camera {self.camera_id} initialization exceeded {self.max_startup_time} milliseconds."
                )
                self.log_error(CameraErrorCodes.CAMERA_INITIALIZATION_FAILED)
                return 0
        else:
            return 0

    def check_operational_status(self):
<<<<<<< HEAD
=======
        if hasattr(self, "cap") and self.cap.isOpened():
            ret, frame = self.cap.read()
            if not ret:
                self.cap.release()
                self.camera_status = 0

>>>>>>> 45da4915
        if not hasattr(self, "cap") or not self.cap.isOpened():
            self.cap = cv2.VideoCapture(self.camera_id)
            if self.cap.isOpened():
                self.cap.set(cv2.CAP_PROP_FRAME_WIDTH, self.resolution[0])
                self.cap.set(cv2.CAP_PROP_FRAME_HEIGHT, self.resolution[1])
                self.camera_status = 1
                return self.camera_status
            else:
                self.camera_status = 0
                return self.camera_status
<<<<<<< HEAD
=======

>>>>>>> 45da4915
        return self.camera_status

    def capture_image(self):
        if self.check_operational_status():
            # cap = cv2.VideoCapture(self.camera_id)
            try:
                ret, frame = self.cap.read()
                if ret:
                    if not self.is_blinded_by_sun(frame):
                        timestamp = datetime.now()
                        print(
                            f"Image captured from camera {self.camera_id} at {timestamp}"
                        )
                        self.current_frame = Frame(frame, self.camera_id, timestamp)
                    else:
                        print(f"blinded by the lights")
                        self.log_error(CameraErrorCodes.SUN_BLIND)
                else:
                    print(f"Failed to capture image from camera {self.camera_id}")
                    self.log_error(CameraErrorCodes.READ_FRAME_ERROR)
                    self.log_error(CameraErrorCodes.CAPTURE_FAILED)
                    self.camera_status = 0
            finally:
                self.cap.release()
        else:
            print(f"Camera {self.camera_id} is not operational.")
            self.log_error(CameraErrorCodes.CAMERA_NOT_OPERATIONAL)
<<<<<<< HEAD
=======

>>>>>>> 45da4915
        return self.camera_status

    @property
    def current_frame(self):
        return self._current_frame

    @current_frame.setter
    def current_frame(self, value):
        self._current_frame = value

    def read_image_from_path(self):
        image_files = os.listdir(self.image_folder)
        if not image_files:
            print(f"No images found for camera {self.camera_id}")
            self.log_error(CameraErrorCodes.NO_IMAGES_FOUND)
            return None
        latest_image_path = max(
            [os.path.join(self.image_folder, filename) for filename in image_files],
            key=os.path.getctime,
        )
        return cv2.imread(latest_image_path)

    def set_zoom(self):
        if hasattr(self, "cap") and self.cap.isOpened():
            self.cap.set(cv2.CAP_PROP_ZOOM, self.zoom)

    def set_focus(self):
        if hasattr(self, "cap") and self.cap.isOpened():
            self.cap.set(cv2.CAP_PROP_FOCUS, self.focus)

    def set_exposure(self):
        if hasattr(self, "cap") and self.cap.isOpened():
            self.cap.set(cv2.CAP_PROP_EXPOSURE, self.exposure)

    def is_blinded_by_sun(self, image):
        """gray = cv2.cvtColor(image, cv2.COLOR_BGR2GRAY)
        _, thresholded = cv2.threshold(gray, 250, 255, cv2.THRESH_BINARY)
        # Calculate the percentage of bright pixels
        bright_pixels = cv2.countNonZero(thresholded)
        total_pixels = image.shape[0] * image.shape[1]
        bright_ratio = bright_pixels / total_pixels
        if bright_ratio > 0.5:
            return True"""
        return False

    # DEBUG only
    def get_live_feed(self):
        if self.check_operational_status():
            cv2.namedWindow(f"Live Feed from Camera {self.camera_id}")
            # cap = cv2.VideoCapture(self.camera_id)
            while self.cap.isOpened():
                ret, frame = self.cap.read()
                if ret:
                    cv2.imshow(f"Live Feed from Camera {self.camera_id}", frame)
                else:
                    print(f"Error reading frame from camera {self.camera_id}")
                    self.log_error(CameraErrorCodes.READ_FRAME_ERROR)

                    break
                if cv2.waitKey(1) & 0xFF == ord("q"):
                    break
            self.cap.release()
            cv2.destroyAllWindows()
        else:
            print(f"Camera {self.camera_id} is not operational.")
            self.log_error(CameraErrorCodes.CAMERA_NOT_OPERATIONAL)
        return self.camera_status
<<<<<<< HEAD


class CameraManager:
=======

    def set_zoom(self):
        if hasattr(self, "cap") and self.cap.isOpened():
            self.cap.set(cv2.CAP_PROP_ZOOM, self.zoom)

    def set_focus(self):
        if hasattr(self, "cap") and self.cap.isOpened():
            self.cap.set(cv2.CAP_PROP_FOCUS, self.focus)

    def set_exposure(self):
        if hasattr(self, "cap") and self.cap.isOpened():
            self.cap.set(cv2.CAP_PROP_EXPOSURE, self.exposure)
>>>>>>> 45da4915

    def __init__(
        self, camera_ids, config_path="configuration/camera_configuration.yml"
    ):
        self.cameras = {
            camera_id: Camera(camera_id, config_path=config_path)
            for camera_id in camera_ids
        }
        number_of_cameras = len(self.cameras)
        self.camera_frames = []

    def capture_images(self):
        """
        capture stores images for all cameras given in the list
        """
        for camera_id, camera in self.cameras.items():
            camera.capture_image()

    def turn_on_cameras(self):
        """
        re-initialises cameras
        Returns:
            Bool status list of camera
        """
        status_list = []
        for camera_id, camera in self.cameras.items():
            status = camera.initialize_camera()
            status_list.append(status == 1)
        return status_list

<<<<<<< HEAD
    def turn_off_cameras(self, camera_ids: List[int]):
        """
        Release cameras of given IDs
        """
        for camera_id in camera_ids:
            camera = self.cameras.get(camera_id)
            if camera is not None and hasattr(camera, "cap") and camera.cap.isOpened():
                camera.cap.release()
                print(f"Camera {camera_id} turned off.")

    def get_camera(self, camera_id: int) -> Camera:
        """
        takes in camera ID
        Returns:
            camera object of specified ID
        """
        return self.cameras.get(camera_id)

    def get_available_frames(self):
        """
        Get all available image frames for each camera.
        Returns:
            A dictionary with camera IDs as keys and lists of image paths as values.
        """
        camera_frames = []
        for camera_id, camera in self.cameras.items():
            try:
                camera_frames.append(camera.current_frame)
            except:
                print(
                    f"No frames found for camera {camera_id}, or no images are present."
                )
                camera.log_error(CameraErrorCodes.NO_IMAGES_FOUND)
        return camera_frames
=======
    def get_available_frames(self):
        pass

    def return_status(self):
        pass

    def turn_on_cameras(self) -> List[bool]:
        pass
>>>>>>> 45da4915

    # def return_status(self):
    #     pass

    @classmethod
    def show(self, frame: Frame):
        cv2.imshow(
            f"Camera {frame.camera_id} Frame at {frame.timestamp.strftime('%Y-%m-%d %H:%M:%S')}",
            frame.frame,
        )

    @classmethod
    def close_windows(self):
        cv2.destroyAllWindows()<|MERGE_RESOLUTION|>--- conflicted
+++ resolved
@@ -14,6 +14,12 @@
     format="%(asctime)s - Camera %(name)s - %(levelname)s - %(message)s",
 )
 
+logging.basicConfig(
+    filename="camera_errors.log",
+    level=logging.ERROR,
+    format="%(asctime)s - Camera %(name)s - %(levelname)s - %(message)s",
+)
+
 
 class CameraErrorCodes:
     CAMERA_INITIALIZATION_FAILED = 1001
@@ -25,7 +31,6 @@
     SUN_BLIND = 1007
 
 
-
 error_messages = {
     CameraErrorCodes.CAMERA_INITIALIZATION_FAILED: "Camera initialization failed.",
     CameraErrorCodes.CAPTURE_FAILED: "Failed to capture image.",
@@ -34,6 +39,7 @@
     CameraErrorCodes.SUN_BLIND: "Image blinded by the sun",
     CameraErrorCodes.CAMERA_NOT_OPERATIONAL: "Camera is not operational.",
     CameraErrorCodes.CONFIGURATION_ERROR: "Configuration error.",
+    CameraErrorCodes.CONFIGURATION_ERROR: "Configuration error.",
 }
 
 
@@ -50,21 +56,20 @@
 class Camera:
     def __init__(self, camera_id, config_path):
         try:
-<<<<<<< HEAD
             config = self.load_config(config_path)
-=======
-            config = self.load_config("../../../configuration/camera_configuration.yml")
->>>>>>> 45da4915
         except Exception as e:
             logging.error(
                 f"{error_messages[CameraErrorCodes.CONFIGURATION_ERROR]}: {e}"
             )
+            logging.error(
+                f"{error_messages[CameraErrorCodes.CONFIGURATION_ERROR]}: {e}"
+            )
             raise ValueError(error_messages[CameraErrorCodes.CONFIGURATION_ERROR])
+
 
         self.camera_id = camera_id
         self.image_folder = f"captured_images/camera_{camera_id}"
         os.makedirs(self.image_folder, exist_ok=True)
-<<<<<<< HEAD
         self.max_startup_time = config["max_startup_time"]
         self.camera_settings = config["cameras"].get(camera_id, {})
         self.resolution = (
@@ -78,21 +83,6 @@
         self._current_frame = None
 
     def load_config(self, config_path):
-=======
-        self.max_startup_time = config["camera"]["max_startup_time"]
-        self.camera_status = self.initialize_camera()
-        self.camera_settings = config["camera"]["cameras"].get(str(camera_id), {})
-        self.resolution = (
-            self.camera_settings["resolution"]["width"],
-            self.camera_settings["resolution"]["height"],
-        )
-        self.image_folder = f"captured_images/camera_{camera_id}"
-        self.zoom = self.camera_settings.get("zoom")
-        self.focus = self.camera_settings.get("focus")
-        self.exposure = self.camera_settings.get("exposure")
-
-    def load_config(config_path):
->>>>>>> 45da4915
         with open(config_path, "r") as file:
             return yaml.safe_load(file)
 
@@ -104,6 +94,9 @@
         start_time = time.time()
         cap = cv2.VideoCapture(self.camera_id)
         if cap.isOpened():
+            elapsed_time = (
+                time.time() - start_time
+            ) * 1000  # Calculate elapsed time in milliseconds
             elapsed_time = (
                 time.time() - start_time
             ) * 1000  # Calculate elapsed time in milliseconds
@@ -115,21 +108,15 @@
                 print(
                     f"Camera {self.camera_id} initialization exceeded {self.max_startup_time} milliseconds."
                 )
+                print(
+                    f"Camera {self.camera_id} initialization exceeded {self.max_startup_time} milliseconds."
+                )
                 self.log_error(CameraErrorCodes.CAMERA_INITIALIZATION_FAILED)
                 return 0
         else:
             return 0
 
     def check_operational_status(self):
-<<<<<<< HEAD
-=======
-        if hasattr(self, "cap") and self.cap.isOpened():
-            ret, frame = self.cap.read()
-            if not ret:
-                self.cap.release()
-                self.camera_status = 0
-
->>>>>>> 45da4915
         if not hasattr(self, "cap") or not self.cap.isOpened():
             self.cap = cv2.VideoCapture(self.camera_id)
             if self.cap.isOpened():
@@ -140,10 +127,6 @@
             else:
                 self.camera_status = 0
                 return self.camera_status
-<<<<<<< HEAD
-=======
-
->>>>>>> 45da4915
         return self.camera_status
 
     def capture_image(self):
@@ -171,10 +154,6 @@
         else:
             print(f"Camera {self.camera_id} is not operational.")
             self.log_error(CameraErrorCodes.CAMERA_NOT_OPERATIONAL)
-<<<<<<< HEAD
-=======
-
->>>>>>> 45da4915
         return self.camera_status
 
     @property
@@ -191,6 +170,10 @@
             print(f"No images found for camera {self.camera_id}")
             self.log_error(CameraErrorCodes.NO_IMAGES_FOUND)
             return None
+        latest_image_path = max(
+            [os.path.join(self.image_folder, filename) for filename in image_files],
+            key=os.path.getctime,
+        )
         latest_image_path = max(
             [os.path.join(self.image_folder, filename) for filename in image_files],
             key=os.path.getctime,
@@ -235,6 +218,7 @@
 
                     break
                 if cv2.waitKey(1) & 0xFF == ord("q"):
+                if cv2.waitKey(1) & 0xFF == ord("q"):
                     break
             self.cap.release()
             cv2.destroyAllWindows()
@@ -242,24 +226,9 @@
             print(f"Camera {self.camera_id} is not operational.")
             self.log_error(CameraErrorCodes.CAMERA_NOT_OPERATIONAL)
         return self.camera_status
-<<<<<<< HEAD
 
 
 class CameraManager:
-=======
-
-    def set_zoom(self):
-        if hasattr(self, "cap") and self.cap.isOpened():
-            self.cap.set(cv2.CAP_PROP_ZOOM, self.zoom)
-
-    def set_focus(self):
-        if hasattr(self, "cap") and self.cap.isOpened():
-            self.cap.set(cv2.CAP_PROP_FOCUS, self.focus)
-
-    def set_exposure(self):
-        if hasattr(self, "cap") and self.cap.isOpened():
-            self.cap.set(cv2.CAP_PROP_EXPOSURE, self.exposure)
->>>>>>> 45da4915
 
     def __init__(
         self, camera_ids, config_path="configuration/camera_configuration.yml"
@@ -290,7 +259,6 @@
             status_list.append(status == 1)
         return status_list
 
-<<<<<<< HEAD
     def turn_off_cameras(self, camera_ids: List[int]):
         """
         Release cameras of given IDs
@@ -325,16 +293,6 @@
                 )
                 camera.log_error(CameraErrorCodes.NO_IMAGES_FOUND)
         return camera_frames
-=======
-    def get_available_frames(self):
-        pass
-
-    def return_status(self):
-        pass
-
-    def turn_on_cameras(self) -> List[bool]:
-        pass
->>>>>>> 45da4915
 
     # def return_status(self):
     #     pass
