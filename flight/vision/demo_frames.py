--- conflicted
+++ resolved
@@ -22,10 +22,6 @@
     def get_latest_frame(self):
         image_path = self.get_next_image_path()
         image = cv2.imread(image_path)
-<<<<<<< HEAD
-=======
-        print(f"================================================{image_path}")  # debug
->>>>>>> 2f0b61aa
         if image is not None:
             timestamp = datetime.datetime.now()
             return Frame(frame=image, camera_id=0, timestamp=timestamp)
