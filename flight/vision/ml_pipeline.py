--- conflicted
+++ resolved
@@ -18,8 +18,6 @@
 from flight.vision.ld import LandmarkDetector
 
 
-<<<<<<< HEAD
-=======
 class Landmark:
     """
     A class to store landmark info including centroid coordinates, geographic coordinates, and classes.
@@ -47,7 +45,6 @@
         return f"Landmark(centroid_xy={self.centroid_xy}, centroid_latlons={self.centroid_latlons}, landmark_classes={self.landmark_classes})"
 
 
->>>>>>> f3655b24
 class MLPipeline:
     """
     A class representing a machine learning pipeline for processing camera feed frames for
@@ -63,24 +60,6 @@
         """
         self.region_classifier = RegionClassifier()
 
-<<<<<<< HEAD
-    def is_frame_dark(self, frame, threshold=0.5):
-        """
-        Determines if a given frame is too dark based on a specified threshold.
-
-        Args:
-            frame (np.array): The frame to analyze, as a NumPy array.
-            threshold (float, optional): The threshold for deciding if a frame is considered dark. Defaults to 0.5.
-
-        Returns:
-            bool: True if the frame is considered too dark, False otherwise.
-        """
-        gray_frame = cv2.cvtColor(frame, cv2.COLOR_BGR2GRAY)
-        dark_percentage = np.sum(gray_frame < 60) / np.prod(gray_frame.shape)
-        return dark_percentage > threshold
-
-=======
->>>>>>> f3655b24
     def classify_frame(self, frame):
         """
         Classifies a frame to identify geographic regions using the region classifier.
@@ -97,13 +76,8 @@
 
     def run_ml_pipeline_on_batch(self, frames_with_ids):
         """
-<<<<<<< HEAD
-        Processes a series of frames, classifying each for geographic regions and detecting landmarks
-        within those regions if the frame is not too dark.
-=======
         Processes a series of frames, classifying each for geographic regions and detecting landmarks,
         and returns the detection results along with camera IDs.
->>>>>>> f3655b24
 
         Args:
             frames_with_ids (list of tuples): A list where each element is a tuple consisting of
@@ -114,21 +88,6 @@
         """
         results = []
         for frame, camera_id in frames_with_ids:
-<<<<<<< HEAD
-            if not self.is_frame_dark(frame):
-                pred_regions = self.classify_frame(frame)
-                print(f"Camera ID {camera_id} detected regions:", pred_regions)
-                for region in pred_regions:
-                    detector = LandmarkDetector(region_id=region)
-                    centroid_xy, centroid_latlons, landmark_classes = (
-                        detector.detect_landmarks(frame)
-                    )
-                    print(
-                        f"    Region {region} Landmarks: {centroid_xy}, {centroid_latlons}, {landmark_classes}"
-                    )
-            else:
-                print(f"Camera ID {camera_id}: Frame is too dark and was skipped.")
-=======
             pred_regions = self.classify_frame(frame)
             frame_results = []
             for region in pred_regions:
@@ -162,5 +121,4 @@
             )
             landmark = Landmark(centroid_xy, centroid_latlons, landmark_classes)
             frame_results.append((region, landmark))
-        return (camera_id, frame_results)
->>>>>>> f3655b24
+        return (camera_id, frame_results)