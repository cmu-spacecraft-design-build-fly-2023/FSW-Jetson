"""
Payload Task List

Description: It contains the high-level tasks/activities processed by the payload.

Author: Ibrahima S. Sow
Date: [Creation or Last Update Date]
"""
import os
import cv2
import datetime


from flight.logger import Logger


import flight.communication.encoding as enc


from flight.vision.demo_frames import demo_frames # Function to provide frames insequence
from flight.vision import MLPipeline
from flight.vision.camera import Frame


# TODO - fill in functions
# TODO - Fill in the functions with the correct parameters and return types

## Constants
IMG_WIDTH = 640
IMG_HEIGHT = 480



# DEBUG
import random


def debug_hello(payload):
    Logger.log("INFO", "Hello from the payload!")


def debug_random_error(payload):
    if random.random() < 0.7:
        raise Exception("Random error occurred!")


def debug_goodbye(payload):
    print("Goodbye from the payload!")


def debug_number(payload):
    print(f"Processing {payload} to {payload*random.random()}")


# Time


def synchronize_time(payload):
    """Synchronize the time."""
    pass


def request_time(payload):
    """Request the time."""
    pass


# Payload Control


def request_payload_state(payload):
    """Request the current state of the payload."""
    return payload.state



def request_payload_monitoring_data(payload):
    """Request the monitoring data of the payload."""
    pass


def restart_payload(payload):
    """Restart the payload."""
    pass


def request_logs_from_last_x_seconds(payload):
    """Request the logs from the last X seconds."""
    pass


def delete_all_logs(payload):
    """Delete all logs."""
    pass


# Camera


def capture_and_send_image(payload):
    """Capture and send an image."""
    cm = payload.camera_manager
    print("latest frame captures and returned ")
    return cm.get_latest_frames()


    
def request_last_image(payload):
    """Request the last image."""
    cm = payload.camera_manager
<<<<<<< HEAD
    # TODO THE IMAGE SELECTION IS HARDCODED ONLY FOR THE DEMO - REMOVE THIS
    img = cm.get_latest_images()[0]

    if img is None:
        Logger.log("ERROR", "No image available.")
        return None
    
    height, width, _ = img.shape

    # Check if image dimensions are correct
    if height != IMG_HEIGHT or width != IMG_WIDTH:
        img = cv2.resize(img, (IMG_WIDTH, IMG_HEIGHT))

    return enc.encode_image_transmission_message(img)
=======
    cm.kill_flag()
    return cm.get_latest_images()
>>>>>>> 8e95957f
    


def request_image_metadata(payload):
    """Request the metadata of an image."""
    pass


def turn_on_cameras(payload):
    """Turn on the cameras."""
    cm = payload.camera_manager
    cm.turn_on_cameras()
    cm.set_flag()
    


def turn_off_cameras(payload):
    """Turn off the cameras."""
    cm = payload.camera_manager
    cm.turn_off_cameras()
    


def request_image_storage_info(payload):
    """Request the storage information of the images."""
    pass


def change_camera_resolution(payload):
    """Change the resolution of the camera."""
    pass


def delete_all_stored_images(payload):
    """Delete all stored images."""
    pass


def enable_camera_x(payload):
    """Enable camera X."""
    pass


def disable_camera_x(payload):
    """Disable camera X."""
    pass


def request_camera_status(payload):
    """Request the status of the camera."""
    cm = payload.camera_manager
    status = cm.get_status()
    Logger.log("INFO", f"Camera status: {status}")
    return status 
    


# Inference

def run_ml_pipeline(payload):
    """
    Function to run ML pipeline on the latest frame retrieved from a cycling list of images.
    """
    pipeline = MLPipeline()
    latest_frame = demo_frames.get_latest_frame()
    if latest_frame is not None:
        regions_and_landmarks = pipeline.run_ml_pipeline_on_single(latest_frame)
        if regions_and_landmarks is not None:
            pipeline.visualize_landmarks(latest_frame, regions_and_landmarks, "data/inference_output")
            cm = payload.camera_manager()
            cm.set_flag()
    #else:
    #    print("No frame available to process.")

def request_landmarked_image(payload):
    """Request a landmarked image and return a Frame object containing the image and its metadata."""
    image_dir = "data/inference_output"
    image_path = os.path.join(image_dir, "frame_w_landmarks.jpg")
    metadata_path = os.path.join(image_dir, "frame_metadata.txt")

    # Load the image
    image = cv2.imread(image_path)
    if image is None:
        Logger.log("ERROR", "The landmarked image file was not found.")
        return None

    # Load and parse the metadata
    if not os.path.exists(metadata_path):
        Logger.log("ERROR", "The metadata file was not found.")
        return None
    
    metadata = {}
    with open(metadata_path, 'r') as f:
        for line in f:
            key, value = line.strip().split(': ')
            metadata[key] = value

    # Extract metadata information
    camera_id = int(metadata["Camera ID"])
    timestamp = datetime.datetime.strptime(metadata["Timestamp"], "%Y-%m-%d %H:%M:%S.%f")
    frame_id = metadata["Frame ID"]

    # Create a Frame object
    frame = Frame(frame=image, camera_id=camera_id, timestamp=timestamp)
    Logger.log("INFO", f"got the frame {frame}")
    return frame


def enable_region_x(payload):
    """Enable region X."""
    pass


def disable_region_x(payload):
    """Disable region X."""
    pass


def request_landmarked_image_metadata(payload):
    """Request the metadata of a landmarked image."""
    pass


def request_region_x_status(payload):
    """Request the status of region X."""
    pass


# Attitude and Orbit Estimation


def reset_aod_state(payload):
    """Reset the attitude and orbit estimation state."""
    pass


def request_aod_last_estimate(payload):
    """Request the last estimate of the attitude and orbit."""
    pass


def request_attitude_star_tracker(payload):
    """Request the attitude estimate from the star tracker."""
    pass<|MERGE_RESOLUTION|>--- conflicted
+++ resolved
@@ -76,7 +76,11 @@
 
 def request_payload_monitoring_data(payload):
     """Request the monitoring data of the payload."""
-    pass
+    data = payload.monitor()
+    mtg_val = [data["RAM Usage (%)"], data["Disk Storage Usage (%)"], data["CPU Temperature (°C)"], data["GPU Temperature (°C)"]]
+    return enc.encode_diagnostic_data(mtg_val)
+
+
 
 
 def restart_payload(payload):
@@ -108,7 +112,6 @@
 def request_last_image(payload):
     """Request the last image."""
     cm = payload.camera_manager
-<<<<<<< HEAD
     # TODO THE IMAGE SELECTION IS HARDCODED ONLY FOR THE DEMO - REMOVE THIS
     img = cm.get_latest_images()[0]
 
@@ -123,10 +126,6 @@
         img = cv2.resize(img, (IMG_WIDTH, IMG_HEIGHT))
 
     return enc.encode_image_transmission_message(img)
-=======
-    cm.kill_flag()
-    return cm.get_latest_images()
->>>>>>> 8e95957f
     
 
 
