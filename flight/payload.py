--- conflicted
+++ resolved
@@ -22,15 +22,11 @@
 import flight.message_id as msg
 from flight.task_map import ID_TASK_MAPPING, get_task_from_id, ID_exists
 from flight.vision.camera import CameraManager
-<<<<<<< HEAD
-from flight.communication import UARTComm
-=======
 
 from flight.communication.uart import UARTComm
 
 from flight.monitoring import JetsonMetrics
 
->>>>>>> 2f0b61aa
 from flight.logger import Logger
 
 
@@ -93,11 +89,7 @@
         try:
             while True:
 
-<<<<<<< HEAD
-                Logger.log("INFO", f"[INFO] Payload State: {self.state.name}")
-=======
                 Logger.log("INFO", f"Payload State: {self.state.name}")
->>>>>>> 2f0b61aa
 
                 if self.state == PAYLOAD_STATE.IDLE:
                     # print("Payload is in IDLE state. Checking for tasks every 10 seconds.")
